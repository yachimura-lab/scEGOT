import itertools
import warnings
from io import BytesIO

import anndata
import cellmap
import matplotlib.animation as animation
import matplotlib.collections as collect
import matplotlib.pyplot as plt
import networkx as nx
import numpy as np
import ot
import pandas as pd
import plotly.express as px
import plotly.graph_objects as go
import pydotplus
import scipy.linalg as spl
import screcode
import seaborn as sns
import umap.umap_ as umap
from adjustText import adjust_text
from IPython.display import HTML, Image, display
from matplotlib import patheffects
from matplotlib.colors import ListedColormap
from PIL import Image as PILImage
import scvelo as scv
from scanpy.pp import neighbors
from scipy import interpolate
from scipy.sparse import csc_matrix, issparse, lil_matrix, linalg
from scipy.stats import multivariate_normal, zscore
from sklearn import linear_model
from sklearn.decomposition import PCA
from sklearn.mixture import GaussianMixture
from sklearn.neighbors import kneighbors_graph
from sklearn.utils import check_random_state
from tqdm import tqdm

sns.set_style("whitegrid")


def is_notebook():
    """
    Check if the code is running in a Jupyter notebook or not.

    Returns
    -------
    bool
        True if the code is running in a Jupyter notebook, False otherwise.
    """
    try:
        from IPython import get_ipython

        shell = get_ipython().__class__.__name__
        if shell == "ZMQInteractiveShell":
            # Jupyter notebook or qtconsole
            return True
        elif shell == "TerminalInteractiveShell":
            # Terminal running IPython
            return False
        else:
            # Other type
            return False
    except NameError:
        # Probably standard Python interpreter
        return False


def _check_input_data(input_data, day_names, adata_day_key):
    """
    Check the input data and return the processed data.

    Parameters
    ----------
    input_data : any
        Input data.
        
    day_names : list of str
        List of day names.
        
    adata_day_key : str
        AnnData observation key for day names.

    Raises
    ------
    ValueError
        When 'X' is an array of DataFrame and 'day_names' is not specified
        or 'X' is AnnData and 'adata_day_key' is not specified.
        
    TypeError
        When 'X' is not an array of DataFrame or AnnData.

    Returns
    -------
    list of pd.DataFrame
        List of DataFrames.
    """
    if isinstance(input_data, list):
        if day_names is None:
            raise ValueError(
                "When 'X' is an array of DataFrame, 'day_names' should be specified."
            )
        for df in input_data:
            if not isinstance(df, pd.DataFrame):
                raise TypeError("'X' should be an array of DataFrames.")
        return input_data, day_names

    elif isinstance(input_data, anndata.AnnData):
        if adata_day_key is None:
            raise ValueError(
                "When 'X' is AnnData, 'adata_day_key' should be specified."
            )

        print("Processing AnnData...")

        if issparse(input_data.X):
            X_concated = pd.DataFrame.sparse.from_spmatrix(
                input_data.X, index=input_data.obs.index, columns=input_data.var.index
            )
        else:
            X_concated = pd.DataFrame(
                input_data.X, index=input_data.obs.index, columns=input_data.var.index
            )

        if day_names is None:
            day_names = pd.Series(input_data.obs[adata_day_key]).unique().tolist()

        X = []
        for c_ in day_names:
            X.append(X_concated[input_data.obs[adata_day_key] == c_])

        return X, day_names

    else:
        raise TypeError("'X' should be AnnData or an array of DataFrames.")


class scEGOT:
    def __init__(
        self,
        X,
        day_names=None,
        verbose=True,
        adata_day_key=None,
    ):
        """
        Initialize the scEGOT object.

        Parameters
        ----------
        X : list of pd.DataFrame or AnnData
            Input data.
        day_names : list of str, optional
            List of day names. Defaults to None.
            Should be specified when 'X' is an array of DataFrame.
            The order of the day names should be the same as the order of the data.
        verbose : bool, optional
            If False, all running messages are not displayed. Defaults to True.
        adata_day_key : str, optional
            AnnData observation key for day names. Defaults to None.
            Should be specified when 'X' is AnnData.
            Day names are extracted from the specified key.
            The order of the day names will be the same as the order of appearance in the data.

        Attributes
        ----------
        X_raw : list of pd.DataFrame of shape (n_samples, n_genes)
            Raw input data.
            Arranged in the order of the day names.

        X_normalized : list of pd.DataFrame of shape (n_samples, n_genes) or None
            Normalized input data.
            This attribute is None before the 'preprocess' method is called.

        X_selected : list of pd.DataFrame of shape (n_samples, n_highly_variable_genes) or None
            Filtered input data with highly variable genes after normalization.
            If 'select_genes' is False in the 'preprocess' method, this will be the same as 'X_normalized'.
            This attribute is None before the 'preprocess' method is called.

        X_pca : list of pd.DataFrame of shape (n_samples, n_components of PCA) or None
            PCA-transformed input data.
            PCA is applied to the X_selected data.
            This attribute is None before the 'preprocess' method is called.
        
        X_umap : list of pd.DataFrame of shape (n_samples, n_components of UMAP) or None
            UMAP-transformed input data.
            UMAP is applied to the X_pca data.
            This attribute is None before the 'apply_umap' method is called.

        pca_model : PCA or None
            PCA model.
            This attribute is None before the 'preprocess' method is called.

        gmm_n_components_list : list of int or None
            List of the number of components for GMM.
            Each element corresponds to the number of components of the GMM model for each day.
            This attribute is None before the 'fit_gmm' or 'fit_predict_gmm' method is called.

        gmm_models : list of GaussianMixture or None
            List of GMM models.
            This attribute is None before the 'fit_gmm' or 'fit_predict_gmm' method is called.

        gmm_labels : list of np.ndarray or None
            List of GMM labels.
            This attribute is None before the 'fit_predict_gmm' method is called.
    
        gmm_labels_modified : list of np.ndarray or None
            List of modified GMM labels.
            This attribute is None before the 'fit_predict_gmm' method is called.

        gmm_label_converter : list of np.ndarray or None
            List of GMM label converters.
            This attribute is None before the 'replace_gmm_labels' method is called.

        umap_model : UMAP
            UMAP model.
            This attribute is None before the 'apply_umap' method is called.

        day_names : list of str
            List of day names.

        gene_names : pd.Index
            Gene names.
            If you call the 'preprocess' method with 'select_genes' set to True, 
            this attribute will be the highly variable gene names.
            Otherwise, this attribute will be the gene names of the input data.

        solutions : list of np.ndarray
            List of solutions.
        """

        self.verbose = verbose

        X, day_names = _check_input_data(X, day_names, adata_day_key)

        self.X_raw = [df.copy() for df in X]
        self.X_normalized = None
        self.X_selected = None
        self.X_pca = None
        self.X_umap = None

        self.pca_model = None
        self.gmm_n_components_list = None
        self.gmm_models = None
        self.gmm_labels = None
        self.gmm_labels_modified = None
        self.gmm_label_converter = None
        self.umap_model = None

        self.day_names = day_names
        self.gene_names = None

        self.solutions = None

    def _preprocess_recode(self, X_concated, recode_params={}):
        X_concated = pd.DataFrame(
            screcode.RECODE(
                verbose=self.verbose,
                **recode_params,
            ).fit_transform(X_concated.values),
            index=X_concated.index,
            columns=X_concated.columns,
        )
        return X_concated

    def _preprocess_pca(
        self, X_concated, n_components, random_state=None, pca_other_params={}
    ):
        pca_model = PCA(
            n_components=n_components,
            random_state=random_state,
            **pca_other_params,
        )
        X_concated = pd.DataFrame(
            pca_model.fit_transform(X_concated.values),
            index=X_concated.index,
            columns=["PC{}".format(i + 1) for i in range(n_components)],
        )
        return X_concated, pca_model

    def _normalize_umi(self, X_concated, target_sum=1e4):
        X_concated = X_concated.div(X_concated.sum(axis=1), axis=0) * target_sum
        return X_concated

    def _normalize_log1p(self, X_concated):
        X_concated = X_concated.where(X_concated > 0, 0)
        X_concated = pd.DataFrame(
            np.log1p(X_concated.values),
            index=X_concated.index,
            columns=X_concated.columns,
        )
        return X_concated

    def _normalize_data(self, X_concated, target_sum=1e4):
        X_concated = self._normalize_umi(X_concated, target_sum)
        X_concated = self._normalize_log1p(X_concated)
        return X_concated

    def _select_highly_variable_genes(self, X_concated, n_select_genes=2000):
        genes = pd.DataFrame(index=X_concated.columns)
        mean = X_concated.values.mean(axis=0)
        mean[mean == 0] = 1e-12
        var_norm = X_concated.values.var(axis=0) / mean
        var_norm[var_norm == 0] = np.nan
        genes["dispersion"] = var_norm
        highvar_gene_names = (
            genes.sort_values(by=["dispersion"], ascending=False)
            .head(n_select_genes)
            .index
        )
        highvar_genes = X_concated.loc[:, highvar_gene_names]
        return highvar_genes

    def _split_dataframe_by_row(self, df, row_counts):
        split_indices = list(itertools.accumulate(row_counts))
        df_list = [
            df.iloc[split_indices[i - 1] if i > 0 else 0 : split_indices[i]]
            for i in range(len(split_indices))
        ]
        return df_list

    def preprocess(
        self,
        pca_n_components,
        recode_params={},
        umi_target_sum=1e4,
        pca_random_state=None,
        pca_other_params={},
        apply_recode=True,
        apply_normalization_log1p=True,
        apply_normalization_umi=True,
        select_genes=True,
        n_select_genes=2000,
    ):
        """Preprocess the input data. 
        
        Apply scRECODE, normalize, select highly variable genes, and apply PCA.

        Parameters
        ----------
        pca_n_components : int
            Number of components to keep in PCA.
            Passed to the 'n_components' parameter of the PCA class.
            
        recode_params : dict, optional
            Parameters for scRECODE, by default {}
            
        umi_target_sum : int or float, optional
            Target sum for UMI normalization, by default 1e4
            
        pca_random_state : int, RandomState instance or None, optional
            Pass an int for reproducible results, by default None
            Passed to the 'random_state' parameter of the PCA class.
            
        pca_other_params : dict, optional
            Parameters other than 'n_components' and 'random_state' for PCA, by default {}
            
        apply_recode : bool, optional
            If True, apply scRECODE, by default True
            
        apply_normalization_log1p : bool, optional
            If True, apply log1p normalization, by default True
            
        apply_normalization_umi : bool, optional
            If True, apply UMI normalization, by default True
            
        select_genes : bool, optional
            If True, filter genes and select highly variable genes, by default True
            
        n_select_genes : int, optional
            Number of highly variable genes to select, by default 2000
            Used only when 'select_genes' is True.

        Returns
        -------
        list of pd.DataFrame of shape (n_samples, n_components of PCA)
            Normalized, filtered, and PCA-transformed data.
            
        sklearn.decomposition.PCA
            PCA instance fitted to the input data.
        """        
        
        X_concated = pd.concat(self.X_raw)

        if apply_recode:
            if self.verbose:
                print("Applying RECODE...")
            X_concated = self._preprocess_recode(
                X_concated,
                recode_params,
            )

        if apply_normalization_umi:
            if self.verbose:
                print("Applying UMI normalization...")
            X_concated = self._normalize_umi(X_concated, umi_target_sum)

        if apply_normalization_log1p:
            if self.verbose:
                print("Applying log1p normalization...")
            X_concated = self._normalize_log1p(X_concated)

        self.X_normalized = self._split_dataframe_by_row(
            X_concated.copy(), [len(x) for x in self.X_raw]
        )

        if select_genes:
            X_concated = self._select_highly_variable_genes(X_concated, n_select_genes)

        self.gene_names = X_concated.columns

        self.X_selected = self._split_dataframe_by_row(
            X_concated.copy(), [len(x) for x in self.X_raw]
        )

        if self.verbose:
            print("Applying PCA...")
        X_concated, pca_model = self._preprocess_pca(
            X_concated, pca_n_components, pca_random_state, pca_other_params
        )

        if self.verbose:
            print(
                f"\tsum of explained_variance_ratio = {sum(pca_model.explained_variance_ratio_ * 100)}"
            )

        X = self._split_dataframe_by_row(X_concated, [len(x) for x in self.X_raw])

        self.X_pca = [df.copy() for df in X]
        self.pca_model = pca_model

        return X, pca_model

    def _apply_umap_to_concated_data(
        self,
        X_concated,
        n_neighbors,
        n_components,
        random_state=None,
        min_dist=0.1,
        umap_other_params={},
    ):
        umap_model = umap.UMAP(
            n_components=n_components,
            n_neighbors=n_neighbors,
            random_state=random_state,
            min_dist=min_dist,
            **umap_other_params,
        )
        X_concated = pd.DataFrame(
            umap_model.fit_transform(X_concated.values),
            index=X_concated.index,
            columns=["UMAP1", "UMAP2"],
        )
        return X_concated, umap_model

    def apply_umap(
        self,
        n_neighbors,
        n_components=2,
        random_state=None,
        min_dist=0.1,
        umap_other_params={},
    ):
        """Fit self.X_pca to UMAP and return the transformed data.

        Parameters
        ----------
        n_neighbors : float
            The size of local neighborhood used for manifold approximation.
            Passed to the 'n_neighbors' parameter of the UMAP class.
            
        n_components : int, optional
            The dimension of the space to embed into, by default 2
            Passed to the 'n_components' parameter of the UMAP class.
            
        random_state : int, RandomState instance or None, optional
            Fix the random seed for reproducibility, by default None
            Passed to the 'random_state' parameter of the UMAP class.
            
        min_dist : float, optional
            The effective minimum distance between embedded points, by default 0.1
            Passed to the 'min_dist' parameter of the UMAP class.
            
        umap_other_params : dict, optional
            Other parameters for UMAP, by default {}

        Returns
        -------
        list of pd.DataFrame of shape (n_samples, n_components of UMAP)
            UMAP-transformed data.
            
        umap.umap\_.UMAP
            UMAP instance fitted to the input data.
        """
        X_concated = pd.concat(self.X_pca)
        X_concated, umap_model = self._apply_umap_to_concated_data(
            X_concated,
            n_neighbors,
            n_components,
            random_state,
            min_dist,
            umap_other_params,
        )
        X = self._split_dataframe_by_row(X_concated, [len(x) for x in self.X_raw])

        self.X_umap = [df.copy() for df in X]
        self.umap_model = umap_model

        return X, umap_model

    def fit_gmm(
        self,
        n_components_list,
        covariance_type="full",
        max_iter=2000,
        n_init=10,
        random_state=None,
        gmm_other_params={},
    ):
        gmm_models = []

        if self.verbose:
            print("Fitting GMM models with each day's data...")
        for i in (
            tqdm(range(len(self.X_pca))) if self.verbose else range(len(self.X_pca))
        ):
            gmm_model = GaussianMixture(
                n_components_list[i],
                covariance_type=covariance_type,
                max_iter=max_iter,
                n_init=n_init,
                random_state=random_state,
                **gmm_other_params,
            )
            gmm_model.fit(self.X_pca[i].values)
            gmm_models.append(gmm_model)

        self.gmm_models = gmm_models
        self.gmm_n_components_list = n_components_list

        return gmm_models

    def fit_predict_gmm(
        self,
        n_components_list,
        covariance_type="full",
        max_iter=2000,
        n_init=10,
        random_state=None,
        gmm_other_params={},
    ):
        """Fit GMM models with each day's data and predict labels for them.

        Parameters
        ----------
        n_components_list : list of int
            Each element corresponds to the number of components of the GMM model for each day.
            Passed to the 'n_components' parameter of the GaussianMixture class.
            
        covariance_type : {'full', 'tied', 'diag', 'spherical'}, optional
            String describing the type of covariances parameters to use, by default "full"
            Passed to the 'covariance_type' parameter of the GaussianMixture class.
            
        max_iter : int, optional
            The number of EM iterations to perform, by default 2000
            Passed to the 'max_iter' parameter of the GaussianMixture class.
            
        n_init : int, optional
            The number of initializations to perform, by default 10
            Passed to the 'n_init' parameter of the GaussianMixture class.
            
        random_state : int, RandomState instance or None, optional
            Controls the random seed given at each GMM model initialization, by default None
            Passed to the 'random_state' parameter of the GaussianMixture class.
            
        gmm_other_params : dict, optional
            Other parameters for GMM, by default {}

        Returns
        -------
        list of GaussianMixture instances
            The length of the list is the same as the number of days.
            Each element is a GMM instance fitted to the corresponding day's data.
            
        list of np.ndarray
            List of GMM labels.
            Each element is the predicted labels for the corresponding day's data.
        """
        if self.verbose:
            print(
                "Fitting GMM models with each day's data and predicting labels for them..."
            )
        gmm_models, gmm_labels = [], []
        for i in (
            tqdm(range(len(self.X_pca))) if self.verbose else range(len(self.X_pca))
        ):
            gmm_model = GaussianMixture(
                n_components_list[i],
                covariance_type=covariance_type,
                max_iter=max_iter,
                n_init=n_init,
                random_state=random_state,
                **gmm_other_params,
            )
            gmm_labels.append(gmm_model.fit_predict(self.X_pca[i].values))
            gmm_models.append(gmm_model)

        self.gmm_n_components_list = n_components_list
        self.gmm_models = gmm_models
        self.gmm_labels = gmm_labels
        self.gmm_labels_modified = gmm_labels

        return gmm_models, gmm_labels

    def predict_gmm_label(self, X_item, gmm_model):
        return gmm_model.predict(X_item.values)

    def predict_gmm_labels(self, X, gmm_models):
        gmm_labels = [
            self.predict_gmm_label(X[i], gmm_models[i]) for i in range(len(X))
        ]
        if self.gmm_labels is None:
            self.gmm_labels = gmm_labels
            self.gmm_labels_modified = gmm_labels
        return gmm_labels

    def _plot_gmm_predictions(
        self,
        X_item,
        x_range,
        y_range,
        figure_labels=None,
        gmm_label=None,
        gmm_n_components=None,
        cmap="plasma",
    ):
        if gmm_label is None:
            plt.scatter(X_item.values[:, 0], X_item.values[:, 1], s=1.0, alpha=0.8)
        else:
            plt.scatter(
                X_item.values[:, 0],
                X_item.values[:, 1],
                c=gmm_label,
                alpha=0.5,
                cmap=plt.get_cmap(cmap, gmm_n_components),
            )
            plt.colorbar(ticks=range(gmm_n_components), label="cluster")
            plt.clim(-0.5, gmm_n_components - 0.5)

        if figure_labels is not None:
            plt.xlabel(figure_labels[0])
            plt.ylabel(figure_labels[1])

        plt.xlim(x_range)
        plt.ylim(y_range)

    def plot_gmm_predictions(
        self,
        mode="pca",
        figure_labels=None,
        x_range=None,
        y_range=None,
        figure_titles_without_gmm=None,
        figure_titles_with_gmm=None,
        plot_gmm_means=False,
        cmap="plasma",
        save=False,
        save_paths=None,
    ):
        """Plot GMM predictions.
        Output images for the number of days.
        Each image contains two subplots: left one is in one color and right one is 
        colored by GMM labels.

        Parameters
        ----------
        mode : {'pca', 'umap'}, optional
            The space to plot the GMM predictions, by default "pca"
        
        figure_labels : list or tuple of str of shape (2,), optional
            X and Y axis labels, by default None
            If None, the first two columns of the input data will be used.

        x_range : list or tuple of float of shape (2,), optional
            Restrict the X axis range, by default None
            If None, the range will be automatically determined to include all data points.

        y_range : list or tuple of float of shape (2,), optional
            Restrict the Y axis range, by default None
            If None, the range will be automatically determined to include all data points.
            
        figure_titles_without_gmm : list or tuple of str of shape (n_days,), optional
            List of figure titles of left subplots, by default None
    
        figure_titles_with_gmm : list or tuple of str of shape (n_days,), optional
            List of figure titles of right subplots, by default None

        plot_gmm_means : bool, optional
            If True, plot GMM mean points on the right subplots, by default False

        cmap : str, optional
            String of matplolib colormap name, by default "plasma"

        save : bool, optional
            If True, save the output images, by default False

        save_paths : list or tuple of str of shape (n_days), optional
            List of paths to save the output images, by default None
            If None, the images will be saved as './GMM_preds_{i + 1}.png'.

        Raises
        ------
        ValueError
            When 'mode' is not 'pca' or 'umap'.
        """
        if mode not in ["pca", "umap"]:
            raise ValueError("The parameter 'mode' should be 'pca' or 'umap'.")

        X = self.X_pca if mode == "pca" else self.X_umap

        if x_range is None:
            x_min = min([np.min(df.iloc[:, 0].values) for df in X])
            x_max = max([np.max(df.iloc[:, 0].values) for df in X])
            x_range = (x_min - (x_max - x_min) / 10, x_max + (x_max - x_min) / 10)

        if y_range is None:
            y_min = min([np.min(df.iloc[:, 1].values) for df in X])
            y_max = max([np.max(df.iloc[:, 1].values) for df in X])
            y_range = (y_min - (y_max - y_min) / 10, y_max + (y_max - y_min) / 10)

        if figure_titles_without_gmm is None:
            figure_titles_without_gmm = [
                f"Figure {i + 1} - wighout GMM" for i in range(len(X))
            ]

        if figure_titles_with_gmm is None:
            figure_titles_with_gmm = [
                f"Figure {i + 1} - with GMM" for i in range(len(X))
            ]

        if figure_labels is None:
            figure_labels = X[0].columns[:2].values

        if save and save_paths is None:
            save_paths = [f"./GMM_preds_{i + 1}.png" for i in range(len(X))]

        for i, X_item in enumerate(X):
            plt.figure(figsize=(20, 8))

            plt.subplot(1, 2, 1)
            self._plot_gmm_predictions(X_item, x_range, y_range, figure_labels)
            plt.title(figure_titles_without_gmm[i], fontsize=20)

            plt.subplot(1, 2, 2)
            gmm_model = self.gmm_models[i]

            if plot_gmm_means:
                if mode == "pca":
                    means = gmm_model.means_
                else:
                    means = self.umap_model.transform(gmm_model.means_)
                for k in range(self.gmm_n_components_list[i]):
                    plt.plot(
                        means[k][0],
                        means[k][1],
                        "ro",
                        markersize=12,
                        markeredgewidth=3,
                        markeredgecolor="white",
                    )

            self._plot_gmm_predictions(
                X_item,
                x_range,
                y_range,
                figure_labels,
                self.gmm_labels_modified[i],
                self.gmm_n_components_list[i],
                cmap,
            )
            plt.title(figure_titles_with_gmm[i], fontsize=20)

            if save:
                plt.savefig(save_paths[i], dpi=600)
            plt.show()

    def _interpolation_contour(
        self, gmm_source, gmm_target, t, x_range, y_range, cmap="rainbow"
    ):
        K_0, K_1 = gmm_source.means_.shape[0], gmm_target.means_.shape[0]

        solution = self.calculate_solution(gmm_source, gmm_target)
        pit = solution.reshape(K_0 * K_1, 1).T

        mut, St = self.calculate_mut_st(gmm_source, gmm_target, t)
        x, y = np.meshgrid(
            np.linspace(x_range[0], x_range[1], 1000),
            np.linspace(y_range[0], y_range[1], 1000),
        )
        flattened = np.array([x.ravel(), y.ravel()]).T
        z = self.gaussian_mixture_density(mut[:, 0:2], St[:, 0:2, 0:2], pit, flattened)
        z = z.reshape(x.shape)
        max_z = np.max(z)
        min_z = np.min(z)
        img = plt.contour(x, y, z, np.linspace(min_z - 1e-9, max_z, 20), cmap=cmap)

        collections = []

        img.set_visible(False)

        fcs = img.get_facecolor()
        ecs = img.get_edgecolor()
        lws = img.get_linewidth()
        lss = img.get_linestyle()

        for i, path in enumerate(img.get_paths()):
            pc = collect.PathCollection(
                    [path] if len(path.vertices) else [],
                    alpha=img.get_alpha(),
                    antialiaseds=img.get_antialiased(),
                    transform=img.get_transform(),
                    zorder=img.get_zorder(),
                    label="_nolegend_",
                    facecolor=fcs[i] if len(fcs) else "none",
                    edgecolor=ecs[i] if len(ecs) else "none",
                    linewidths=[lws[i]],
                    linestyles=[lss[i]],
                )
            collections.append(pc)

        for collection in collections:
            img.axes.add_collection(collection)

        return(collections)

    def animatie_interpolated_distribution(
        self,
        x_range=None,
        y_range=None,
        interpolate_interval=11,
        cmap="gnuplot2",
        save=False,
        save_path=None,
    ):
        """Export an animation of the interpolated distribution between GMM models.

        Parameters
        ----------
        x_range : list or tuple of float of shape (2,), optional
            Restrict the X axis range, by default None

        y_range : list or tuple of float of shape (2,), optional
            Restrict the Y axis range, by default None

        interpolate_interval : int, optional
            The number of frames to interpolate between two timepoints, by default 11
            This is the total number of frames at both timepoints and the number of frames
            between these.
            Note that both ends are included.

        cmap : str, optional
            String of matplolib colormap name, by default "gnuplot2"

        save : bool, optional
            If True, save the output animation, by default False

        save_path : _type_, optional
            Path to save the output animation, by default None
            If None, the animation will be saved as './cell_state_video.gif'
        """
        if save and save_path is None:
            save_path = "./cell_state_video.gif"

        if x_range is None:
            x_min = min([np.min(df.iloc[:, 0].values) for df in self.X_pca])
            x_max = max([np.max(df.iloc[:, 0].values) for df in self.X_pca])
            x_range = (x_min - (x_max - x_min) / 10, x_max + (x_max - x_min) / 10)

        if y_range is None:
            y_min = min([np.min(df.iloc[:, 1].values) for df in self.X_pca])
            y_max = max([np.max(df.iloc[:, 1].values) for df in self.X_pca])
            y_range = (y_min - (y_max - y_min) / 10, y_max + (y_max - y_min) / 10)

        ims = []

        fig, ax = plt.subplots(figsize=(10, 8))
        for i in range(len(self.day_names) - 1):
            t = np.linspace(0, 1, interpolate_interval)
            print(
                f"Interpolating between {self.day_names[i]} and {self.day_names[i + 1]}..."
            )
            frames = range(int(i > 0), interpolate_interval)
            for j in tqdm(frames) if self.verbose else frames:
                if i != 0 and j == 0:
                    continue
                im = self._interpolation_contour(
                    self.gmm_models[i],
                    self.gmm_models[i + 1],
                    t[j],
                    x_range,
                    y_range,
                    cmap,
                )
                title = ax.text(
                    0.5,
                    1.0,
                    f"{self.day_names[i]}, t = {t[j]:.1f}",
                    ha="center",
                    va="bottom",
                    transform=ax.transAxes,
                    fontsize=20,
                )
                plt.xlabel("PC1")
                plt.ylabel("PC2")
                ims.append(im + [title])

        if self.verbose:
            print("Creating animation...")
        anim = animation.ArtistAnimation(fig, ims, interval=100, repeat=False)
        if is_notebook():
            display(HTML(anim.to_jshtml()))
        else:
            plt.show()

        if save:
            anim.save(save_path, writer="pillow")

        plt.close()

    def _get_cell_state_edge_list(self, cluster_names, thresh):
        node_source_target_combinations, edge_colors_based_on_source = [], []
        for i in range(len(self.gmm_n_components_list) - 1):
            current_combinations = [
                x for x in itertools.product(cluster_names[i], cluster_names[i + 1])
            ]
            node_source_target_combinations += current_combinations
            edge_colors_based_on_source += [i for _ in range(len(current_combinations))]
        duplicated_cell_state_edge_list = pd.DataFrame(
            node_source_target_combinations, columns=["source", "target"]
        )
        duplicated_cell_state_edge_list["edge_colors"] = edge_colors_based_on_source
        duplicated_cell_state_edge_list["edge_weights"] = list(
            itertools.chain.from_iterable(
                itertools.chain.from_iterable(
                    self.calculate_normalized_solutions(self.gmm_models)
                )
            )
        )
        cell_state_edge_list = duplicated_cell_state_edge_list.groupby(["source", "target"], as_index=False).agg({"edge_colors": "min", "edge_weights": "sum"})
        
        cell_state_edge_list = cell_state_edge_list[
            cell_state_edge_list["edge_weights"] > thresh
        ]

        return cell_state_edge_list

    def _get_gmm_node_weights_flattened(self):
        node_weights = [
            self.gmm_models[i].weights_ for i in range(len(self.gmm_models))
        ]
        node_weights = list(itertools.chain.from_iterable(node_weights))
        return node_weights

    def _get_day_order_of_each_node(self):
        day_names_of_each_node = []
        for i, gmm_n_components in enumerate(self.gmm_n_components_list):
            day_names_of_each_node += [i] * gmm_n_components
        return day_names_of_each_node

    def _get_nlargest_gene_indices(self, row, num=10):
        nlargest = row.nlargest(num)
        return nlargest.index

    def _get_nsmallest_gene_indices(self, row, num=10):
        nsmallest = row.nsmallest(num)
        return nsmallest.index

    def _get_fold_change(self, gene_values, source, target):
        fold_change = pd.Series(
            gene_values.T[target] - gene_values.T[source], index=gene_values.T.index
        )
        fold_change = fold_change.sort_values(ascending=False)
        return fold_change

    def _get_up_regulated_genes(self, gene_values, G, num=10):
        df_upgenes = pd.DataFrame([])
        for edge in G.edges():
            fold_change = self._get_fold_change(
                gene_values,
                edge[0],
                edge[1],
            )
            upgenes = pd.DataFrame(
                self._get_nlargest_gene_indices(fold_change, num=num).values,
                columns=[f"{edge[0]}{edge[1]}"],
            ).T
            df_upgenes = pd.concat([df_upgenes, upgenes])
        return df_upgenes

    def _get_down_regulated_genes(self, gene_values, G, num=10):
        df_downgenes = pd.DataFrame([])
        for edge in G.edges():
            fold_change = self._get_fold_change(
                gene_values,
                edge[0],
                edge[1],
            )
            downgenes = pd.DataFrame(
                self._get_nsmallest_gene_indices(fold_change, num=num).values,
                columns=[f"{edge[0]}{edge[1]}"],
            ).T
            df_downgenes = pd.concat([df_downgenes, downgenes])
        return df_downgenes
    
<<<<<<< HEAD
    def _merge_same_clusters(node_info_df):
=======
    def _merge_nodes(self, node_info_df):
>>>>>>> 9b38fc09
        xpos = node_info_df["xpos"]
        ypos = node_info_df["ypos"]
        weights = node_info_df["node_weights"]
        merged_df = node_info_df.groupby(level=0).agg({
            "node_days": "min",
            "level_1": "min",
            "node_weights": "sum",
            "cluster_gmm": "min",
            "cluster_weight": "min"
        })
        merged_df["xpos"] = (xpos * weights).groupby(level=0).sum() / weights.groupby(level=0).sum()
        merged_df["ypos"] = (ypos * weights).groupby(level=0).sum() / weights.groupby(level=0).sum()
        return merged_df

    def make_cell_state_graph(
        self,
        cluster_names,
        mode="pca",
        threshold=0.05,
        merge_same_clusters=False
    ):
        """Compute cell state graph and build a networkx graph object.

        Parameters
        ----------
        cluster_names : 2D list of str
            1st dimension is the number of days, 2nd dimension is the number of gmm components
            in each day.
            Can be generaged by 'generate_cluster_names' method.

        mode : {'pca', 'umap'}, optional
            The space to build the cell state graph, by default "pca"
            
        threshold : float, optional
            Threshold to filter edges, by default 0.05
            Only edges with edge_weights greater than this threshold will be included.

        Returns
        -------
        nx.classes.digraph.DiGraph
            Networkx graph object of the cell state graph

        Raises
        ------
        ValueError
            When 'mode' is not 'pca' or 'umap'.
        """
        if mode not in ["pca", "umap"]:
            raise ValueError("The parameter 'mode' should be 'pca' or 'umap'.")

        gmm_means_flattened = np.array(
            list(itertools.chain.from_iterable(self.get_gmm_means()))
        )
        if mode == "umap":
            gmm_means_flattened = self.umap_model.transform(gmm_means_flattened)

        cell_state_edge_list = self._get_cell_state_edge_list(cluster_names, threshold)
        G = nx.from_pandas_edgelist(
            cell_state_edge_list,
            source="source",
            target="target",
            edge_attr=["edge_weights", "edge_colors"],
            create_using=nx.DiGraph,
        )
        node_info = pd.DataFrame(
            self._get_gmm_node_weights_flattened(),
            index=list(itertools.chain.from_iterable(cluster_names)),
            columns=["node_weights"],
        )
        node_info["xpos"] = gmm_means_flattened.T[0]
        node_info["ypos"] = gmm_means_flattened.T[1]
        node_info["node_days"] = self._get_day_order_of_each_node()
        if self.gmm_label_converter is None:
            node_info["cluster_gmm"] = list(
                itertools.chain.from_iterable(
                    [
                        list(range(n_components))
                        for n_components in self.gmm_n_components_list
                    ]
                )
            )
        else:
            node_info["cluster_gmm"] = list(
                itertools.chain.from_iterable(self.gmm_label_converter)
            )

        node_sortby_weight = (
            node_info.reset_index()
            .groupby("node_days")
            .apply(
                lambda x: x.sort_values("node_weights", ascending=False),
                include_groups=False,
            )
        )
        node_sortby_weight = node_sortby_weight.reset_index()
        node_info = pd.DataFrame(
            node_sortby_weight.values, columns=node_sortby_weight.columns
        )
        node_info["cluster_weight"] = list(
            itertools.chain.from_iterable(
                [
                    list(range(n_components))
                    for n_components in self.gmm_n_components_list
                ]
            )
        )
        node_info.set_index("index", inplace=True)

        if merge_same_clusters:
            merged_node_info = self._merge_same_clusters(node_info)
        else:
            merged_node_info = node_info

        for row in merged_node_info.itertuples():
            G.add_node(
                row.Index,
                weight=row.node_weights,
                day=row.node_days,
                pos=(row.xpos, row.ypos),
                cluster_gmm=row.cluster_gmm,
                cluster_weight=row.cluster_weight,
            )

        return G

    def _plot_cell_state_graph(
        self,
        G,
        nodes_up_gene,
        nodes_down_gene,
        edges_up_gene,
        edges_down_gene,
        save,
        save_path,
    ):
        tail_list = []
        head_list = []
        color_list = []
        trace_recode = []

        day_num = len(self.day_names)

        colors = plt.cm.inferno(np.linspace(0, 1, day_num + 2))
        for edge in G.edges():
            x_0, y_0 = G.nodes[edge[0]]["pos"]
            x_1, y_1 = G.nodes[edge[1]]["pos"]
            tail_list.append((x_0, y_0))
            head_list.append((x_1, y_1))
            weight = G.edges[edge]["edge_weights"] * 25
            color = colors[G.edges[edge]["edge_colors"] + 1]

            color_list.append(f"rgb({color[0]},{color[1]},{color[2]})")

            edge_trace = go.Scatter(
                x=tuple([x_0, x_1, None]),
                y=tuple([y_0, y_1, None]),
                mode="lines",
                line={"width": weight},
                line_color=f"rgb({color[0]},{color[1]},{color[2]})",
                line_shape="spline",
                opacity=0.4,
            )

            trace_recode.append(edge_trace)

        middle_hover_trace = go.Scatter(
            x=[],
            y=[],
            hovertext=[],
            mode="markers",
            textposition="top center",
            hoverinfo="text",
            marker={
                "size": 20,
                "color": [edge["edge_colors"] + 1 for edge in G.edges.values()],
            },
            opacity=0,
        )

        for edge in G.edges():
            x_0, y_0 = G.nodes[edge[0]]["pos"]
            x_1, y_1 = G.nodes[edge[1]]["pos"]
            from_to = str(edge[0]) + str(edge[1])
            hovertext = f"""up_genes: {', '.join(edges_up_gene.T[from_to].values)}<br>down_genes: {', '.join(edges_down_gene.T[from_to].values)}"""
            middle_hover_trace["x"] += tuple([(x_0 + x_1) / 2])
            middle_hover_trace["y"] += tuple([(y_0 + y_1) / 2])
            middle_hover_trace["hovertext"] += tuple([hovertext])
            trace_recode.append(middle_hover_trace)

        arrows = [
            go.layout.Annotation(
                dict(
                    x=head[0],
                    y=head[1],
                    showarrow=True,
                    xref="x",
                    yref="y",
                    arrowcolor=color,
                    arrowsize=2,
                    arrowwidth=2,
                    ax=tail[0],
                    ay=tail[1],
                    axref="x",
                    ayref="y",
                    arrowhead=1,
                )
            )
            for head, tail, color in zip(head_list, tail_list, color_list)
        ]

        node_x = []
        node_y = []
        node_hover_trace = go.Scatter(
            x=[],
            y=[],
            hovertext=[],
            mode="markers",
            textposition="top center",
            hoverinfo="text",
            marker={
                "size": 20,
                "color": [node["day"] + 1 for node in G.nodes.values()],
            },
            opacity=0,
        )

        for node in G.nodes():
            x, y = G.nodes[node]["pos"]
            node_x.append(x)
            node_y.append(y)
            hovertext = f"""largest_genes: {', '.join(nodes_up_gene.T[node].values)}<br>smallest_genes: {', '.join(nodes_down_gene.T[node].values)}"""
            node_hover_trace["x"] += tuple([x])
            node_hover_trace["y"] += tuple([y])
            node_hover_trace["hovertext"] += tuple([hovertext])
            trace_recode.append(node_hover_trace)

        node_trace = go.Scatter(
            x=node_x,
            y=node_y,
            text=list(G.nodes()),
            textposition="top center",
            mode="markers+text",
            hoverinfo="text",
            marker=dict(line_width=2),
        )

        node_trace.marker.color = [node["day"] for node in G.nodes.values()]
        node_trace.marker.size = [node["weight"] * 140 for node in G.nodes.values()]
        trace_recode.append(node_trace)

        fig = go.Figure(
            data=trace_recode, layout=go.Layout(showlegend=False, hovermode="closest")
        )

        fig.update_layout(annotations=arrows)

        fig.update_layout(width=1000, height=800, title="Cell state graph")
        fig.show()

        if save:
            fig.write_image(save_path)

    def plot_cell_state_graph(
        self,
        G,
        cluster_names,
        tf_gene_names=None,
        tf_gene_pick_num=5,
        save=False,
        save_path=None,
        merge_same_clusters=False
    ):
        """Plot the cell state graph with the given graph object.

        Parameters
        ----------
        G : nx.classes.digraph.DiGraph
            Networkx graph object of the cell state graph.

        cluster_names : list of list of str
            1st dimension is the number of days, 2nd dimension is the number of gmm components
            of each day.
            Can be generaged by 'generate_cluster_names' method.

        tf_gene_names : list of str, optional
            List of transcription factor gene names to use, by default None
            If None, all gene names (self.gene_names) will be used.
            You can pass on any list of gene names you want to use, not limited to TF genes.

        tf_gene_pick_num : int, optional
            The number of genes to show in each node and edge, by default 5

        save : bool, optional
            If True, save the output image, by default False

        save_path : _type_, optional
            Path to save the output image, by default None
            If None, the image will be saved as './cell_state_graph.png'
        """
        
        if save and save_path is None:
            save_path = "./cell_state_graph.png"

        if tf_gene_names is None:
            gene_names_to_use = self.gene_names
        else:
            gene_names_to_use = tf_gene_names

        mean_gene_values_per_cluster = (
            self.get_positive_gmm_mean_gene_values_per_cluster(
                self.get_gmm_means(),
                list(itertools.chain.from_iterable(cluster_names)),
                merge_same_clusters=merge_same_clusters
            )
        )
        mean_tf_gene_values_per_cluster = mean_gene_values_per_cluster.loc[
            :, mean_gene_values_per_cluster.columns.isin(gene_names_to_use)
        ]
        # nodes
        tf_nlargest = mean_tf_gene_values_per_cluster.T.apply(
            self._get_nlargest_gene_indices, num=tf_gene_pick_num
        ).T
        tf_nsmallest = mean_tf_gene_values_per_cluster.T.apply(
            self._get_nsmallest_gene_indices, num=tf_gene_pick_num
        ).T
        tf_nlargest.columns += 1
        tf_nsmallest.columns += 1
        # edges
        tf_up_genes = self._get_up_regulated_genes(
            mean_tf_gene_values_per_cluster, G, num=tf_gene_pick_num
        )
        tf_down_genes = self._get_down_regulated_genes(
            mean_tf_gene_values_per_cluster, G, num=tf_gene_pick_num
        )
        tf_up_genes.columns += 1
        tf_down_genes.columns += 1

        self._plot_cell_state_graph(
            G,
            nodes_up_gene=tf_nlargest,
            nodes_down_gene=tf_nsmallest,
            edges_up_gene=tf_up_genes,
            edges_down_gene=tf_down_genes,
            save=save,
            save_path=save_path,
        )

    def plot_simple_cell_state_graph(
        self, G, layout="normal", order=None, save=False, save_path=None
    ):
        """Plot the cell state graph with the given graph object in a simple way.

        Parameters
        ----------
        G : nx.classes.digraph.DiGraph
            Networkx graph object of the cell state graph.

        layout : {'normal', 'hierarchy'}, optional
            The layout of the graph, by default "normal"
            When 'normal', the graph is plotted the same layout as the self.plot_cell_state_graph method.
            When 'hierarchy', the graph is plotted with the day on the x-axis and the cluster on the y-axis.

        order : {'weight', None}, optional
            Order of nodes along the y-axis, by default None
            This parameter is only used when 'layout' is 'hierarchy'.
            When 'weight', the nodes are ordered by the size of the nodes.
            When None, the nodes are ordered by the cluster number.

        save : bool, optional
            If True, save the output image, by default False

        save_path : str, optional
            Path to save the output image, by default None
            If None, the image will be saved as './simple_cell_state_graph.png'

        Raises
        ------
        ValueError
            When 'layout' is not 'normal' or 'hierarchy', or 'order' is not None or 'weight'.
        """
        
        if layout not in ["normal", "hierarchy"]:
            raise ValueError("The parameter 'layout' should be 'normal or 'hierarchy'.")
        if order is not None and order != "weight":
            raise ValueError("The parameter 'order' should be None or 'weight'.")

        if save and save_path is None:
            save_path = "./simple_cell_state_graph.png"

        node_color = [node["day"] for node in G.nodes.values()]

        color_data = np.array([G.edges[edge]["edge_weights"] for edge in G.edges()])

        if layout == "normal":
            pos = {node: G.nodes[node]["pos"] for node in G.nodes()}
        else:
            pos = {}
            for node in G.nodes():
                if order is None:
                    pos[node] = (G.nodes[node]["day"], -G.nodes[node]["cluster_gmm"])
                else:
                    pos[node] = (G.nodes[node]["day"], -G.nodes[node]["cluster_weight"])
        fig, ax = plt.subplots(figsize=(12, 10))

        # draw edge border
        nx.draw(
            G,
            pos,
            node_size=[node["weight"] * 4500 for node in G.nodes.values()],
            node_color="white",
            edge_color="black",
            arrows=True,
            arrowsize=30,
            linewidths=2,
            ax=ax,
            width=6.0,
        )
        nx.draw(
            G,
            pos,
            node_size=[node["weight"] * 5000 for node in G.nodes.values()],
            node_color="white",
            edge_color="white",
            arrows=True,
            arrowsize=30,
            linewidths=2,
            ax=ax,
            width=5.0,
        )

        # draw edges
        node_cmap = (
            plt.cm.tab10(np.arange(10))
            if len(self.X_raw) <= 10
            else plt.cm.tab20(np.arange(20))
        )
        nx.draw(
            G,
            pos,
            node_size=[node["weight"] * 5000 for node in G.nodes.values()],
            node_color=node_color,
            edge_color=color_data,
            edgecolors="white",
            arrows=True,
            arrowsize=30,
            linewidths=2,
            cmap=ListedColormap(node_cmap[: len(self.X_raw)]),
            edge_cmap=plt.cm.Reds,
            ax=ax,
            alpha=1,
            width=5.0,
        )

        texts = []
        for node in G.nodes():
            text_ = ax.text(
                pos[node][0],
                pos[node][1],
                str(node),
                fontsize=14,
                fontweight="bold",
                ha="center",
                va="center",
            )
            text_.set_path_effects(
                [patheffects.withStroke(linewidth=3, foreground="w")]
            )
            texts.append(text_)

        if layout == "normal":
            adjust_text(texts)

        plt.show()

        if save:
            fig.savefig(save_path, dpi=200, bbox_inches="tight")

    def plot_fold_change(
        self,
        cluster_names,
        cluster1,
        cluster2,
        tf_gene_names=None,
        threshold=1.0,
        save=False,
        save_path=None,
    ):
        """Plot fold change between two clusters.

        Parameters
        ----------
        cluster_names : list of list of str
            1st dimension is the number of days, 2nd dimension is the number of gmm components
            in each day.
            Can be generaged by 'generate_cluster_names' method.

        cluster1 : str
            Cluster name of denominator.
            
        cluster2 : str
            Cluster name of numerator.

        tf_gene_names : list of str, optional
            List of transcription factor gene names to use, by default None
            If None, all gene names (self.gene_names) will be used.
            You can pass on any list of gene names you want to use, not limited to TF genes.

        threshold : float, optional
            Threshold to filter labels, by default 1.0
            Only genes with fold change greater than this threshold will be plotted its label.

        save : bool, optional
            If True, save the output image, by default False

        save_path : str, optional
            Path to save the output image, by default None
            If None, the image will be saved as './fold_change.png'
        """
        
        if save and save_path is None:
            save_path = "./fold_change.png"

        if tf_gene_names is None:
            gene_names_to_use = self.gene_names
        else:
            gene_names_to_use = tf_gene_names

        genes = self.get_positive_gmm_mean_gene_values_per_cluster(
            self.get_gmm_means(),
            cluster_names=list(itertools.chain.from_iterable(cluster_names)),
        )
        genes = genes.loc[:, genes.columns.isin(gene_names_to_use)]
        genes = genes.T
        genes_fold_change = pd.DataFrame(index=genes.index)
        genes_fold_change[cluster1] = genes[cluster1]
        genes_fold_change[cluster2] = genes[cluster2]

        fig = go.Figure()
        gene_exp1 = genes_fold_change[cluster1]
        gene_exp2 = genes_fold_change[cluster2]
        fold_change_abs = (gene_exp2 - gene_exp1).abs()
        genes_fold_change = genes_fold_change.loc[
            genes_fold_change.index.isin(
                fold_change_abs[fold_change_abs.values > threshold].index
            ),
            :,
        ]

        fig.add_trace(
            go.Scatter(
                x=genes[cluster1],
                y=genes[cluster2],
                mode="markers",
                marker={
                    "symbol": "circle",
                    "color": "blue",
                    "opacity": 0.1,
                },
                text=genes.index,
                name=f"|FC| < {threshold}",
            )
        )

        fig.add_trace(
            go.Scatter(
                x=genes_fold_change[cluster1],
                y=genes_fold_change[cluster2],
                mode="markers+text",
                marker={
                    "symbol": "circle",
                    "color": "red",
                    "opacity": 0.8,
                },
                text=genes_fold_change.index,
                textposition="top center",
                name=f"|FC| > {threshold}",
            )
        )

        fig.update_layout(
            xaxis={"title": cluster1},
            yaxis={"title": cluster2},
            width=1000,
            height=800,
            showlegend=True,
            title=f"Fold Change (threshold = {threshold})",
        )
        fig.show()

        if save:
            fig.write_image(save_path)

    def plot_pathway_mean_var(
        self,
        cluster_names,
        pathway_names,
        tf_gene_names=None,
        threshold=1.0,
        save=False,
        save_path=None,
    ):
        """Plot mean and variance of gene expression levels within a pathway.

        Parameters
        ----------
        cluster_names : list of list of str
            1st dimension is the number of days, 2nd dimension is the number of gmm components
            in each day.
            Can be generaged by 'generate_cluster_names' method.
        
        pathway_names : list of str of shape (n_days,)
            List of cluster names included in the pathway.
            Specify like ['day0's cluster name', 'day1's cluster name', ..., 'dayN's cluster name'].
            
        tf_gene_names : list of str, optional
            List of transcription factor gene names to use, by default None
            If None, all gene names (self.gene_names) will be used.
            You can pass on any list of gene names you want to use, not limited to TF genes.

        threshold : float, optional
            Threshold to filter labels, by default 1.0
            Only genes with variance greater than this threshold will be plotted its label.

        save : bool, optional
            If True, save the output image, by default False

        save_path : _type_, optional
            Path to save the output image, by default None
            If None, the image will be saved as './pathway_mean_var.png'
        """

        if save and save_path is None:
            save_path = "./pathway_mean_var.png"

        if tf_gene_names is None:
            gene_names_to_use = self.gene_names
        else:
            gene_names_to_use = tf_gene_names

        genes = self.get_positive_gmm_mean_gene_values_per_cluster(
            self.get_gmm_means(),
            cluster_names=list(itertools.chain.from_iterable(cluster_names)),
        )
        genes = genes.loc[:, genes.columns.isin(gene_names_to_use)]

        pathway_genes = genes.loc[pathway_names]
        mean = pathway_genes.mean(axis=0)
        var = pathway_genes.var(axis=0)
        pathway_mean_var = pd.DataFrame(
            mean, index=pathway_genes.columns, columns=["mean"]
        )
        pathway_mean_var["var"] = var

        fig = go.Figure()
        pathway_mean_var_above_thresh = pathway_mean_var.loc[
            pathway_mean_var.index.isin(
                pathway_mean_var[pathway_mean_var["var"].values > threshold].index
            ),
            :,
        ]
        text = pathway_mean_var.index
        text_above_thresh = pathway_mean_var_above_thresh.index

        fig.add_trace(
            go.Scatter(
                x=pathway_mean_var["mean"],
                y=pathway_mean_var["var"],
                mode="markers",
                marker={
                    "symbol": "circle",
                    "color": "blue",
                    "opacity": 0.1,
                },
                text=text,
                name=f"var < {threshold}",
            )
        )

        fig.add_trace(
            go.Scatter(
                x=pathway_mean_var_above_thresh["mean"],
                y=pathway_mean_var_above_thresh["var"],
                mode="markers+text",
                marker={
                    "symbol": "circle",
                    "color": "red",
                    "opacity": 0.8,
                },
                text=text_above_thresh,
                textposition="top center",
                name=f"var > {threshold}",
            )
        )

        fig.update_layout(
            xaxis={"title": "mean"},
            yaxis={"title": "var"},
            width=1000,
            height=800,
            showlegend=True,
            title=f"pathway_mean_var (threshold = {threshold})",
        )
        fig.show()

        if save:
            fig.write_image(save_path)

    def plot_pathway_gene_expressions(
        self,
        cluster_names,
        pathway_names,
        selected_genes,
        save=False,
        save_path=None,
    ):
        """Plot gene expression levels within a pathway.

        Parameters
        ----------
        cluster_names : list of list of str
            1st dimension is the number of days, 2nd dimension is the number of gmm components
            in each day.
            Can be generaged by 'generate_cluster_names' method.

        pathway_names : list of str of shape (n_days,)
            List of cluster names included in the pathway.
            Specify like ['day0's cluster name', 'day1's cluster name', ..., 'dayN's cluster name'].

        selected_genes : list of str
            List of gene names whose gene expression changes you want to track.
            Recommend using about 5 genes.

        save : bool, optional
            If True, save the output image, by default False

        save_path : _type_, optional
            Path to save the output image, by default None
            If None, the image will be saved as './pathway_gene_expressions.png'
        """

        if save and save_path is None:
            save_path = "./pathway_gene_expressions.png"

        genes = self.get_positive_gmm_mean_gene_values_per_cluster(
            self.get_gmm_means(),
            cluster_names=list(itertools.chain.from_iterable(cluster_names)),
        )

        pathway_selected_genes = genes.loc[pathway_names].loc[:, selected_genes]
        fig = go.Figure()
        for gene_name in pathway_selected_genes.columns:
            fig.add_trace(
                go.Scatter(
                    x=pathway_selected_genes.index,
                    y=pathway_selected_genes[gene_name].values,
                    mode="lines+markers",
                    name=gene_name,
                    line_shape="spline",
                )
            )

        fig.update_layout(
            xaxis={"title": "day"},
            yaxis={"title": "loag(gene_exp+1)"},
            width=1200,
            height=800,
            showlegend=True,
            title="pathway_gene_expressions",
        )
        fig.show()

        if save:
            fig.write_image(save_path)

    def plot_pathway_single_gene_2d(
        self, gene_name, mode="pca", col=None, save=False, save_path=None
    ):
        warnings.warn(
            "scegot.plot_pathway_single_gene_2d() will be depricated. Use scegot.plot_gene_expression_2d() instead.",
            FutureWarning,
        )
        self.plot_gene_expression_2d(gene_name, mode, col, save, save_path)

    def plot_gene_expression_2d(
        self, gene_name, mode="pca", col=None, save=False, save_path=None
    ):
        """Plot gene expression levels in 2D space.

        Parameters
        ----------
        gene_name : str
            Gene name to plot expression level.

        mode : {'pca', 'umap'}, optional
            The space to plot gene expression levels, by default "pca"

        col : list or tuple of str of shape (2,), optional
            X and Y axis labels, by default None
            If None, the first two columns of the input data will be used.

        save : bool, optional
            If True, save the output image, by default False

        save_path : str, optional
            Path to save the output image, by default None
            If None, the image will be saved as './pathway_single_gene_2d.png'

        Raises
        ------
        ValueError
            When 'mode' is not 'pca' or 'umap'.
        """
        
        if mode not in ["pca", "umap"]:
            raise ValueError("The parameter 'mode' should be 'pca' or 'umap'.")

        if save and save_path is None:
            save_path = "./pathway_single_gene_2d.png"

        X_concated = pd.concat(self.X_pca if mode == "pca" else self.X_umap)
        if col:
            x_col, y_col = col
        else:
            x_col, y_col = X_concated.columns[0], X_concated.columns[1]
        fig = px.scatter(
            X_concated,
            x=x_col,
            y=y_col,
            color=pd.concat(self.X_normalized)[gene_name],
            hover_name=X_concated.index,
            width=1000,
            height=800,
        )
        fig.update_layout(title=f"gene = {gene_name}")
        fig.show()

        if save:
            fig.write_image(save_path)

    def plot_pathway_single_gene_3d(
        self, gene_name, col=None, save=False, save_path=None
    ):
        warnings.warn(
            "scegot.plot_pathway_single_gene_3d() will be depricated. Use scegot.plot_gene_expression_3d() instead.",
            FutureWarning,
        )
        self.plot_gene_expression_3d(gene_name, col, save, save_path)

    def plot_gene_expression_3d(self, gene_name, col=None, save=False, save_path=None):
        """Plot gene expression levels in 3D space.

        Parameters
        ----------
        gene_name : str
            Gene name to plot expression level.

        col : list or tuple of str of shape (2,), optional
            X, Y, and Z axis labels, by default None
            If None, the first three columns of the input data will be used.
            
        save : bool, optional
            If True, save the output image, by default False

        save_path : _type_, optional
            Path to save the output image, by default None
            If None, the image will be saved as './pathway_single_gene_3d.html'
        """
        if save and save_path is None:
            save_path = "./pathway_single_gene_3d.html"

        X_concated = pd.concat(self.X_pca)
        if col:
            x_col, y_col, z_col = col
        else:
            x_col, y_col, z_col = (
                X_concated.columns[0],
                X_concated.columns[1],
                X_concated.columns[2],
            )
        fig = px.scatter_3d(
            X_concated,
            x=x_col,
            y=y_col,
            z=z_col,
            color=pd.concat(self.X_normalized)[gene_name],
            hover_name=X_concated.index,
            width=1000,
            height=800,
        )
        fig.update_traces(marker_size=1)
        fig.update_layout(title=f"gene = {gene_name}")
        fig.show()

        if save:
            fig.write_html(save_path)

    def make_interpolation_data(
        self, gmm_source, gmm_target, t, columns=None, n_samples=2000, seed=0
    ):
        """Make interpolation data between two timepoints.

        Parameters
        ----------
        gmm_source : GaussianMixture
            GMM model of the source timepoint.

        gmm_target : GaussianMixture
            GMM model of the target timepoint.

        t : float
            Interpolation ratio.
            0 <= t <= 1.
            0 is the source timepoint, 1 is the target timepoint.
            If you specify 0.5, the data will be interpolated halfway between the source and target timepoints.

        columns : list of str, optional
            Columns names of the output data, by default None

        n_samples : int, optional
            Number of samples to generate, by default 2000

        seed : int, optional
            Random seed, by default 0

        Returns
        -------
        pd.DataFrame
            Interpolated data between two timepoints.
        """
        
        d = gmm_source.means_.shape[1]
        K_0, K_1 = gmm_source.means_.shape[0], gmm_target.means_.shape[0]

        mu_0, mu_1 = gmm_source.means_, gmm_target.means_
        S_0, S_1 = gmm_source.covariances_, gmm_target.covariances_

        pi_0, pi_1 = gmm_source.weights_, gmm_target.weights_

        solution = self.egot(
            np.ravel(pi_0),
            np.ravel(pi_1),
            mu_0.reshape(K_0, d),
            mu_1.reshape(K_1, d),
            S_0.reshape(K_0, d, d),
            S_1.reshape(K_1, d, d),
        )
        pit = solution.reshape(K_0 * K_1, 1).T

        mut, St = self.calculate_mut_st(gmm_source, gmm_target, t)

        K = mut.shape[0]
        pit = pit.reshape(1, K)
        means = mut
        covariances = St
        weights = pit[0, :]
        rng = check_random_state(seed)
        n_samples_comp = rng.multinomial(n_samples, weights)
        X_interpolation = np.vstack(
            [
                rng.multivariate_normal(mean, covariance, int(sample))
                for (mean, covariance, sample) in zip(
                    means, covariances, n_samples_comp
                )
            ]
        )
        X_interpolation = pd.DataFrame(X_interpolation, columns=columns)
        return X_interpolation

    def plot_true_and_interpolation_distributions(
        self,
        interpolate_index,
        mode="pca",
        n_samples=2000,
        t=0.5,
        plot_source_and_target=True,
        alpha_true=0.5,
        x_col_name=None,
        y_col_name=None,
        x_range=None,
        y_range=None,
        save=False,
        save_path=None,
    ):
        """Compare the true and interpolation distributions by plotting them.

        Parameters
        ----------
        interpolate_index : int
            Index of the timepoint to interpolate.
            1 <= interpolate_index <= n_days - 2

        mode : {'pca', 'umap'}, optional
            The space to plot gene expression levels, by default "pca"

        n_samples : int, optional
            Number of samples to generate, by default 2000

        t : float, optional
            Interpolation ratio, by default 0.5
            If you want to interpolate halfway between the source and target timepoints, specify 0.5.
            Source timepoint is interpolate_index - 1, target timepoint is interpolate_index + 1.

        plot_source_and_target : bool, optional
            If True, plot the source and target timepoints, by default True

        alpha_true : float, optional
            Transparency of the true data, by default 0.5

        x_col_name : str, optional
            Label of the x-axis, by default None

        y_col_name : _type_, optional
            Label of the y-axis, by default None

        x_range : list or tuple of float of shape (2,), optional
            Range of the x-axis, by default None
            If None, the range will be automatically determined based on the data.

        y_range : list or tuple of float of shape (2,), optional
            Range of the y-axis, by default None
            If None, the range will be automatically determined based on the data.

        save : bool, optional
            If True, save the output image, by default False

        save_path : _type_, optional
            Path to save the output image, by default None

        Raises
        ------
        ValueError
            When 'mode' is not 'pca' or 'umap'.
        """
        
        if mode not in ["pca", "umap"]:
            raise ValueError("The parameter 'mode' should be 'pca' or 'umap'.")

        X_interpolation = self.make_interpolation_data(
            self.gmm_models[interpolate_index - 1],
            self.gmm_models[interpolate_index + 1],
            t,
            self.X_pca[0].columns,
            n_samples=n_samples,
        )
        if mode == "umap":
            if self.verbose:
                print("Transforming interpolated data with UMAP...")
            X_interpolation = pd.DataFrame(
                self.umap_model.transform(X_interpolation),
                columns=self.X_umap[0].columns,
            )
        X_true = (
            self.X_pca[interpolate_index]
            if mode == "pca"
            else self.X_umap[interpolate_index]
        )
        X_source = (
            self.X_pca[interpolate_index - 1]
            if mode == "pca"
            else self.X_umap[interpolate_index - 1]
        )
        X_target = (
            self.X_pca[interpolate_index + 1]
            if mode == "pca"
            else self.X_umap[interpolate_index + 1]
        )

        if x_range is None or y_range is None:
            df_concated = pd.concat([X_source, X_target, X_true, X_interpolation])
            if x_range is None:
                x_range = (
                    np.min(df_concated.iloc[:, 0]) - 5,
                    np.max(df_concated.iloc[:, 0]) + 5,
                )
            if y_range is None:
                y_range = (
                    np.min(df_concated.iloc[:, 1]) - 5,
                    np.max(df_concated.iloc[:, 1]) + 5,
                )
        if x_col_name is None:
            x_col_name = X_true.columns[0]
        if y_col_name is None:
            y_col_name = X_true.columns[1]

        if save and save_path is None:
            save_path = "./true_and_interpolation_distributions.png"

        plt.scatter(
            X_interpolation[x_col_name].values,
            X_interpolation[y_col_name].values,
            marker="o",
            color="orange",
            label="interpolation",
            alpha=0.5,
        )
        plt.scatter(
            X_true[x_col_name].values,
            X_true[y_col_name].values,
            marker="o",
            color="red",
            label="true",
            alpha=alpha_true,
        )
        if plot_source_and_target:
            plt.scatter(
                X_source[x_col_name].values,
                X_source[y_col_name].values,
                marker="o",
                color="blue",
                label="source",
                alpha=0.5,
            )
            plt.scatter(
                X_target[x_col_name].values,
                X_target[y_col_name].values,
                marker="o",
                color="green",
                label="target",
                alpha=0.5,
            )
        plt.xlabel(x_col_name)
        plt.ylabel(y_col_name)
        plt.xlim(x_range)
        plt.ylim(y_range)
        plt.legend(loc=0)
        plt.title("true and interpolation distributions")

        if save:
            plt.savefig(save_path)

        plt.show()

    def animate_gene_expression(
        self,
        target_gene_name,
        mode="pca",
        interpolate_interval=11,
        n_samples=5000,
        x_range=None,
        y_range=None,
        c_range=None,
        x_label=None,
        y_label=None,
        cmap="gnuplot2",
        save=False,
        save_path=None,
    ):
        """Calculate interpolation between all timepoints and create animation colored by gene expression level. 

        Parameters
        ----------
        target_gene_name : str
            Gene name to plot expression level.
        mode : {'pca', 'umap'}, optional
            The space to plot gene expression levels, by default "pca"
        interpolate_interval : int, optional
            Number of frames to interpolate between two timepoints, by default 11
            This is the total number of frames at both timepoints and the number of frames
            between these.
            Note that both ends are included.
            
        n_samples : int, optional
            Number of samples to generate, by default 5000

        x_range : list or tuple of float of shape (2,), optional
            Range of the x-axis, by default None

        y_range : list or tuple of float of shape (2,), optional
            Range of the y-axis, by default None

        c_range : list or tuple of float of shape (2,), optional
            Range of the color bar, by default None

        x_label : str, optional
            Label of the x-axis, by default None

        y_label : str, optional
            Label of the y-axis, by default None

        cmap : str, optional
            String of the colormap, by default "gnuplot2"

        save : bool, optional
            If True, save the output image, by default False

        save_path : _type_, optional
            Path to save the output image, by default None
            If None, the image will be saved as './interpolate_video.gif'

        Raises
        ------
        ValueError
            When 'mode' is not 'pca' or 'umap'.
        """
        if mode not in ["pca", "umap"]:
            raise ValueError("The parameter 'mode' should be 'pca' or 'umap'.")

        X = self.X_pca if mode == "pca" else self.X_umap
        gene_expression_level = pd.concat(self.X_selected)[target_gene_name]

        if x_range is None or y_range is None:
            X_concated = pd.concat(X)
            if x_range is None:
                x_range = (
                    np.min(X_concated.iloc[:, 0]) - 5,
                    np.max(X_concated.iloc[:, 0]) + 5,
                )
            if y_range is None:
                y_range = (
                    np.min(X_concated.iloc[:, 1]) - 5,
                    np.max(X_concated.iloc[:, 1]) + 5,
                )
        if c_range is None:
            c_range = (
                np.min(gene_expression_level),
                np.max(gene_expression_level),
            )

        if save and save_path is None:
            save_path = "./interpolate_video.gif"

        fig, ax = plt.subplots(figsize=(10, 8))
        ims = []
        for i in range(len(self.gmm_models) - 1):
            t = np.linspace(0, 1, interpolate_interval)
            if self.verbose:
                print(
                    f"Interpolating between {self.day_names[i]} and {self.day_names[i + 1]}..."
                )
            frames = range(int(i > 0), interpolate_interval)
            for j in tqdm(frames) if self.verbose else frames:
                if i != 0 and j == 0:
                    continue
                X_interpolation = self.make_interpolation_data(
                    self.gmm_models[i],
                    self.gmm_models[i + 1],
                    t[j],
                    columns=self.X_pca[0].columns,
                    n_samples=n_samples,
                )
                X_genes_interpolation = self.pca_model.inverse_transform(
                    X_interpolation.values
                )
                df_genes_interpolation = pd.DataFrame(
                    X_genes_interpolation, columns=self.gene_names
                )

                if mode == "umap":
                    X_interpolation = pd.DataFrame(
                        self.umap_model.transform(X_interpolation),
                        columns=self.X_umap[0].columns,
                    )

                im = plt.scatter(
                    X_interpolation.iloc[:, [0]],
                    X_interpolation.iloc[:, [1]],
                    c=df_genes_interpolation[target_gene_name].values,
                    s=0.5,
                    alpha=0.8,
                    cmap=cmap,
                )
                plt.xlabel(x_label or X_interpolation.columns[0])
                plt.ylabel(y_label or X_interpolation.columns[1])
                plt.xlim(x_range)
                plt.ylim(y_range)
                plt.clim(c_range)
                if i == 0 and j == 0:
                    plt.colorbar()
                title = ax.text(
                    0.5,
                    1.0,
                    f"{self.day_names[i]}, t = {t[j]:.1f}, gene = {target_gene_name}",
                    ha="center",
                    va="bottom",
                    transform=ax.transAxes,
                    fontsize=20,
                )
                ims.append([im] + [title])

        if self.verbose:
            print("Creating animation...")
        anim_gene = animation.ArtistAnimation(fig, ims, interval=100, repeat=False)
        if is_notebook():
            display(HTML(anim_gene.to_jshtml()))
        else:
            plt.show()

        if save:
            anim_gene.save(save_path, writer="pillow")

        plt.close()

    def get_gaussian_map(self, m_0, m_1, sigma_0, sigma_1, x):
        d = sigma_0.shape[0]
        m_0 = m_0.reshape(1, d)
        m_1 = m_1.reshape(1, d)
        sigma_0 = sigma_0.reshape(d, d)
        sigma_1 = sigma_1.reshape(d, d)
        sigma = np.linalg.pinv(sigma_0) @ spl.sqrtm(sigma_0 @ sigma_1)
        Tx = m_1 + (x - m_0) @ sigma
        return Tx

    def _calculate_cell_velocity(self, gmm_source, gmm_target, X_item, solution):
        d = gmm_source.means_.shape[1]
        K_0, K_1 = gmm_source.means_.shape[0], gmm_target.means_.shape[0]

        mu_0, mu_1 = gmm_source.means_, gmm_target.means_
        S_0, S_1 = gmm_source.covariances_, gmm_target.covariances_

        n = X_item.shape[0]
        T = np.zeros((K_0, K_1, d, n))
        barycentric_projection_map = np.zeros((d, n))
        Nj = np.zeros((n, K_0))

        for i in range(K_0):
            for j in range(K_1):
                T[i, j, :, :] = self.get_gaussian_map(
                    mu_0[i, :], mu_1[j, :], S_0[i, :, :], S_1[j, :, :], X_item.values
                ).T
        for i in range(K_0):
            logprob = gmm_source.score_samples(X_item.values)
            with np.errstate(divide="ignore"):
                Nj[:, i] = np.exp(
                    np.log(
                        multivariate_normal.pdf(
                            X_item.values, mean=mu_0[i, :], cov=S_0[i, :, :]
                        )
                    )
                    - logprob
                )
        for i in range(K_0):
            for j in range(K_1):
                barycentric_projection_map += (
                    solution[i, j] * Nj[:, i].T * T[i, j, :, :]
                )
        velo = barycentric_projection_map.T - X_item.values
        return velo

    def calculate_cell_velocities(self):
        """Calculate cell velocities between each day.

        Returns
        -------
        pd.DataFrame
            Cell velocities between each day.
            The rows are ordered as follows:
            when the number of days is N and the number of cells in each day is M_1, M_2, ..., M_N,
            [day1_cell1 -> day1_cell2 -> ... -> day1_cellM_1 -> day2cell1 -> ... -> day(N-1)cellM_N]
        """

        velocities = pd.DataFrame(
            columns=self.X_pca[0].columns
        )

        if self.solutions is None:
            self.solutions = self.calculate_solutions(self.gmm_models)

        if self.verbose:
            print("Calculating cell velocities between each day...")
        for i in (
            tqdm(range(len(self.gmm_models) - 1))
            if self.verbose
            else range(len(self.gmm_models) - 1)
        ):
            gmm_source = self.gmm_models[i]
            gmm_target = self.gmm_models[i + 1]

            velocity = self._calculate_cell_velocity(
                gmm_source, gmm_target, self.X_pca[i], self.solutions[i]
            )

            velocity = pd.DataFrame(
                velocity,
                columns=(
                    self.X_pca[0].columns
                ),
            )
            velocities = pd.concat([velocities, velocity])

        return velocities

    def plot_cell_velocity(
        self,
        velocities,
        mode="pca",
        color_points="gmm",
        size_points=30,
        cmap="tab20",
        cluster_names=None,
        save=False,
        save_path=None,
    ):
        """Plot cell velocities in 2D space.

        Parameters
        ----------
        velocities : pd.DataFrame
            Cell velocities calculated by 'calculate_cell_velocities' method.

        mode : {'pca' or 'umap'}, optional
            The space to plot cell velocities, by default "pca"

        color_points : {'gmm' or 'day'}, optional
            Color points by GMM clusters or days, by default "gmm"

        size_points : int, optional
            Size of points, by default 30

        cmap : str, optional
            String of matplolib colormap name, by default "tab20"

        cluster_names : list of str of shape (sum of gmm components), optional
            List of gmm cluster names, by default None
            Used when 'color_points' is 'gmm'.
            You need to flatten the list of lists of gmm cluster names before passing it.

        save : bool, optional
            If True, save the output image, by default False

        save_path : str, optional
            Path to save the output image, by default None
            If None, the image will be saved as './cell_velocity.png'

        Raises
        ------
        ValueError
            This error is raised in the following cases:
            - When 'mode' is not 'pca' or 'umap'.
            - When 'color_points' is not 'gmm' or 'day'.
            - When 'color_points' is 'gmm' and 'cluster_names' is None.
        """

        if mode not in ["pca", "umap"]:
            raise ValueError("The parameter 'mode' should be 'pca' or 'umap'.")

        if color_points not in ["gmm", "day"]:
            raise ValueError(
                "The parameter 'color_points' should be None, 'gmm', or 'day'."
            )
            
        if color_points == "gmm" and cluster_names is None:
            raise ValueError("The parameter 'cluster_names' should be specified when 'color_points' is 'gmm'.")
            
        if save and save_path is None:
            save_path = "./cell_velocity.png"

        day_labels = []
        for i in range(len(self.day_names) - 1):
            day_labels += [i for _ in range(len(self.X_pca[i]))]

        adata_cvel = anndata.AnnData(
            pd.concat(self.X_pca[:-1]).values,
            obs=pd.DataFrame(day_labels, index=pd.concat(self.X_pca[:-1]).index, columns=["clusters"]),
            obsm={"X_pca": pd.concat(self.X_pca[:-1]).values},
            layers={
                "velocity": velocities.values,
                "spliced": pd.concat(self.X_pca[:-1]).values,
            },
        )
        if mode == "umap":
            adata_cvel.obsm["X_umap"] = pd.concat(self.X_umap[:-1]).values
            
        neighbors(adata_cvel, use_rep="X_pca", n_neighbors=self.pca_model.n_components_)
        scv.tl.velocity_graph(adata_cvel)
        
        figsize = (8, 6)
        sns.set_style("white")
        fig, ax = plt.subplots(figsize=figsize, tight_layout=True)
        scv.pl.velocity_embedding_stream(
            adata_cvel,
            basis=mode,
            color="black",
            vkey="velocity",
            title="",
            density=2,
            alpha=0.0,
            fontsize=14,
            legend_fontsize=0,
            legend_loc=None,
            arrow_size=1,
            linewidth=1.5,
            ax=ax,
            show=False,
            X_grid=None,
            V_grid=None,
            sort_order=True,
            size=50,
            colorbar=False,
        )

        X = self.X_pca if mode == "pca" else self.X_umap
        colors = []
        if color_points == "gmm":
            label_sum = 0
            for i in range(len(self.gmm_labels)):
                colors += [label + label_sum for label in self.gmm_labels_modified[i]]
                label_sum += self.gmm_n_components_list[i]
        elif color_points == "day":
            for i in range(len(X)):
                colors += [i] * len(X[i])

        scatter = plt.scatter(
            pd.concat(X).iloc[:, 0],
            pd.concat(X).iloc[:, 1],
            cmap=plt.get_cmap(cmap, len(set(colors))),
            c=colors,
            edgecolors="w",
            linewidth=0.5,
            s=size_points,
            alpha=0.5,
        )
        if color_points == "gmm" and cluster_names is not None:
            handles = scatter.legend_elements(num=list(range(len(cluster_names))))[
                0
            ]
            labels = cluster_names
        else:
            handles = scatter.legend_elements(num=list(range(len(self.day_names))))[
                0
            ]
            labels = self.day_names
        plt.legend(
            handles=handles,
            labels=labels,
        )

        ax.axis("off")

        plt.show()

        if save:
            fig.savefig(save_path)

    def plot_interpolation_of_cell_velocity(
        self,
        velocities,
        mode="pca",
        color_streams=False,
        color_points="gmm",
        cluster_names=None,
        x_range=None,
        y_range=None,
        cmap="gnuplot2",
        linspace_num=300,
        save=False,
        save_path=None,
    ):
        """Plot the interpolation of cell velocities. This mefhod could be depricated in the future
        because 'plot_cell_velocity' method now supports plotting streamlines.

        Parameters
        ----------
        velocities : pd.DataFrame
            Cell velocities calculated by 'calculate_cell_velocities' method.

        mode : {'pca', 'umap'}, optional
            The space to plot cell velocities, by default "pca"

        color_streams : bool, optional
            If True, color the streamlines by the speed of the cell velocities, by default False

        color_points : {'gmm' or 'day'}, optional
            Color points by GMM clusters or days, by default "gmm"

        cluster_names : list of str of shape (sum of gmm n_components), optional
            List of gmm cluster names, by default None
            Used when 'color_points' is 'gmm'.
            You need to flatten the list of lists of gmm cluster names before passing it.   

        x_range : tuple or list of float of shape (2,), optional
            Limit of the x-axis, by default None

        y_range : tuple or list of float of shape (2,), optional
            Limit of the y-axis, by default None

        cmap : str, optional
            String of matplolib colormap name, by default "gnuplot2"

        linspace_num : int, optional
            Number of points on each axis to interpolate, by default 300
            linspace_num * linspace_num points will be interpolated.

        save : bool, optional
            If True, save the output image, by default False

        save_path : str, optional
            Path to save the output image, by default None
            If None, the image will be saved as './interpolation_of_cell_velocity_gmm_clusters.png'
            
        Raises
        ------
        ValueError
            This error is raised in the following cases:
            - When 'mode' is not 'pca' or 'umap'.
            - When 'color_points' is not 'gmm' or 'day'.
            - When 'color_points' is 'gmm' and 'cluster_names' is None.
        """

        if mode not in ["pca", "umap"]:
            raise ValueError("The parameter 'mode' should be 'pca' or 'umap'.")
        if color_points is not None and color_points not in ["gmm", "day"]:
            raise ValueError(
                "The parameter 'color_points' should be None, 'gmm', or 'day'."
            )
        if color_points == "gmm" and cluster_names is None:
            raise ValueError("The parameter 'cluster_names' should be specified when 'color_points' is 'gmm'.")
        
        if save and save_path is None:
            save_path = "./interpolation_of_cell_velocity_gmm_clusters.png"

        X = self.X_pca if mode == "pca" else self.X_umap

        colors = []
        if color_points == "gmm":
            label_sum = 0
            for i in range(len(self.gmm_labels)):
                colors += [label + label_sum for label in self.gmm_labels_modified[i]]
                label_sum += self.gmm_n_components_list[i]
        elif color_points == "day":
            for i in range(len(X)):
                colors += [i] * len(X[i])

        X_concated = pd.concat(X)
        x, y = np.meshgrid(
            np.linspace(
                np.min(X_concated.iloc[:, 0]) - 5,
                np.max(X_concated.iloc[:, 0]) + 5,
                linspace_num,
            ),
            np.linspace(
                np.min(X_concated.iloc[:, 1]) - 5,
                np.max(X_concated.iloc[:, 1]) + 5,
                linspace_num,
            ),
        )
        
        if mode == "umap":
            velocities = self.umap_model.transform(velocities.values + pd.concat(self.X_pca[:-1]).values) - pd.concat(self.X_umap[:-1]).values
            x_velocity = velocities[:, 0]
            y_velocity = velocities[:, 1]
        else:
            x_velocity = velocities.iloc[:, 0]
            y_velocity = velocities.iloc[:, 1]

        points = np.transpose(
            np.vstack((pd.concat(X[:-1]).iloc[:, 0], pd.concat(X[:-1]).iloc[:, 1]))
        )
        stream_x_velocity = interpolate.griddata(
            points, x_velocity, (x, y), method="linear", fill_value=0
        )
        stream_y_velocity = interpolate.griddata(
            points, y_velocity, (x, y), method="linear", fill_value=0
        )
        stream_speed = np.sqrt(stream_x_velocity**2 + stream_y_velocity**2)

        plt.figure(figsize=(10, 8))
        stream = plt.streamplot(
            x,
            y,
            stream_x_velocity,
            stream_y_velocity,
            color=stream_speed if color_streams else "black",
            cmap=cmap,
            density=3.0,
        )
        if color_points in ["gmm", "day"]:
            scatter = plt.scatter(
                pd.concat(X).iloc[:, 0],
                pd.concat(X).iloc[:, 1],
                c=colors,
                cmap=plt.get_cmap(cmap, len(set(colors))),
                s=20,
                alpha=0.5,
            )
            if color_points == "gmm" and cluster_names is not None:
                handles = scatter.legend_elements(num=list(range(len(cluster_names))))[
                    0
                ]
                labels = cluster_names
            else:
                handles = scatter.legend_elements(num=list(range(len(self.day_names))))[
                    0
                ]
                labels = self.day_names
            plt.legend(
                handles=handles,
                labels=labels,
            )
        else:
            plt.scatter(
                pd.concat(X).iloc[:, 0],
                pd.concat(X).iloc[:, 1],
                c="gray",
                s=20,
                alpha=0.3,
            )

        plt.xlabel(X[0].columns[0])
        plt.ylabel(X[0].columns[1])

        if x_range is not None:
            plt.xlim(x_range)
        if y_range is not None:
            plt.ylim(y_range)

        if color_streams:
            plt.colorbar(stream.lines)

        plt.show()

        if save:
            plt.savefig(save_path)

    def calculate_grns(
        self,
        selected_clusters=None,
        alpha_range=(-2, 2),
        cv=3,
        ridge_cv_fit_intercept=False,
        ridge_fit_intercept=False,
    ):
        """Calculate gene regulatory networks (GRNs) between each day.

        Parameters
        ----------
        selected_clusters : list of list of int of shape (n_days, 2), optional
            Specify the clusters to calculate GRNs, by default None
            If None, all clusters will be used.
            The list should be like 
            [[day1's index, selected cluster number], [day2's index, selected cluster number], ...].

        alpha_range : tuple or list of float of shape (2,), optional
            Range of alpha values for Ridge regression, by default (-2, 2)

        cv : int, optional
            Number of cross-validation folds, by default 3
            This parameter is passed to RidgeCV's 'cv' parameter.

        ridge_cv_fit_intercept : bool, optional
            Whether to calculate the intercept in RidgeCV, by default False
            This parameter is passed to RidgeCV's 'fit_intercept' parameter.

        ridge_fit_intercept : bool, optional
            Whether to calculate the intercept in Ridge, by default False
            This parameter is passed to Ridge's 'fit_intercept' parameter.

        Returns
        -------
        list of pd.DataFrame
            Gene regulatory networks between each day.
            The rows and columns are gene names.
            Each element of the list corresponds to the GRN between day i and day i + 1.
        
        list of RidgeCV objects
            RidgeCV objects used to calculate GRNs.
            Each element of the list corresponds to the RidgeCV object between day i and day i + 1.
        """
        grns, ridge_cvs = [], []

        if self.solutions is None:
            self.solutions = self.calculate_solutions(self.gmm_models)

        if self.verbose:
            print("Calculating GRNs between each day...")
        for i in (
            tqdm(range(len(self.gmm_models) - 1))
            if self.verbose
            else range(len(self.gmm_models) - 1)
        ):
            gmm_source = self.gmm_models[i]
            gmm_target = self.gmm_models[i + 1]

            velo = self._calculate_cell_velocity(
                gmm_source, gmm_target, self.X_pca[i], self.solutions[i]
            )

            if selected_clusters is None:
                X_, V_ = self.X_pca[i], velo
            else:
                X_ = self.X_pca[selected_clusters[i][0]][
                    self.gmm_labels_modified[selected_clusters[i][0]]
                    == selected_clusters[i][1]
                ]

                V_ = velo[
                    self.gmm_labels_modified[selected_clusters[i][0]]
                    == selected_clusters[i][1]
                ]

            alphas_cv = np.logspace(alpha_range[0], alpha_range[1], num=20)
            ridge_cv = linear_model.RidgeCV(
                alphas=alphas_cv, cv=cv, fit_intercept=ridge_cv_fit_intercept
            )
            ridge_cv.fit(X_, V_)
            ridge_cvs.append(ridge_cv)

            grn = linear_model.Ridge(
                alpha=ridge_cv.alpha_, fit_intercept=ridge_fit_intercept
            )
            grn.fit(X_, V_)
            grn = pd.DataFrame(
                self.pca_model.components_.T @ grn.coef_ @ self.pca_model.components_,
                index=self.gene_names,
                columns=self.gene_names,
            )
            grns.append(grn)

        return grns, ridge_cvs

    def _make_grn_graph(self, df, threshold=0.01):
        graph = pydotplus.Dot(graph_type="digraph")
        for c in df.columns:
            node = pydotplus.Node(f'"{c}"', label=c)
            graph.add_node(node)
        for i in df.index:
            for c in df.columns:
                val = df.loc[i, c]
                if abs(val) > threshold:
                    edge = pydotplus.Edge(
                        graph.get_node(f'"{i}"')[0], graph.get_node(f'"{c}"')[0]
                    )
                    edge.set_label("{:.2f}".format(df.loc[i, c]))
                    edge.set_penwidth(
                        20 * (abs(val) - threshold) / (1 - threshold) + 0.5
                    )
                    h, s, v = 0.0 if val > 0 else 2 / 3, abs(val) + 1, 1.0
                    edge.set_color(" ".join([str(i) for i in (h, s, v)]))
                    graph.add_edge(edge)
        return graph

    def plot_grn_graph(
        self,
        grns,
        ridge_cvs,
        selected_genes,
        threshold=0.01,
        save=False,
        save_paths=None,
        save_format="png",
    ):
        """Plot gene regulatory networks (GRNs) between each day.

        Parameters
        ----------
        grns : list of pd.DataFrame
            Gene regulatory networks between each day.
            The rows and columns are gene names.

        ridge_cvs : list of RidgeCV objects
            RidgeCV objects used to calculate GRNs.

        selected_genes : list of str
            Gene names to plot GRNs.

        threshold : float, optional
            Threshold to plot edges, by default 0.01
            If the absolute value of the edge weight is less than this value, the edge will not be plotted.

        save : bool, optional
            If True, save the output image, by default False

        save_paths : str, optional
            Paths to save the output images, by default None

        save_format : str, optional
            Format of the output images, by default "png"
        """
        
        if save and save_paths is None:
            save_paths = [f"./grn_graph_{i + 1}.png" for i in range(len(grns))]
        for i, grn in enumerate(grns):
            if self.verbose:
                print(f"alpha = {ridge_cvs[i].alpha_}")
            grn_graph = self._make_grn_graph(
                grn[selected_genes].loc[selected_genes], threshold=threshold
            )
            if is_notebook():
                display(Image(grn_graph.create(format=save_format)))
            else:
                img = PILImage.open(BytesIO(grn_graph.create(format=save_format)))
                img.show()
            if save:
                grn_graph.write(save_paths[i], format=save_format)

    def calculate_waddington_potential(
        self,
        n_neighbors=100,
        knn_other_params={},
    ):
        """Calculate Waddington potential of each sample.
        
        Parameters
        ----------
        n_neighbors : int, optional
            Number of neighbors for rach sample, by default 100
            This parameter is passed to 'kneighbors_graph' function.
            
        knn_other_params : dict, optional
            Other parameters for 'kneighbors_graph' function, by default {}

        Returns
        -------
        np.ndarray of shape (sum of n_samples of each day - n_samples of the last day,)
            Waddington potential of each sample.
        """
        
        if self.solutions is None:
            self.solutions = self.calculate_solutions(self.gmm_models)

        F_all = []

        if self.verbose:
            print("Calculating F between each day...")
        for i in (
            tqdm(range(len(self.X_pca) - 1))
            if self.verbose
            else range(len(self.X_pca) - 1)
        ):
            solution = self.solutions[i]

            gmm_source, gmm_target = self.gmm_models[i], self.gmm_models[i + 1]

            d = gmm_source.means_.shape[1]
            K_0, K_1 = gmm_source.means_.shape[0], gmm_target.means_.shape[0]

            mu_0, mu_1 = gmm_source.means_, gmm_target.means_
            S_0, S_1 = gmm_source.covariances_, gmm_target.covariances_

            pi_0 = gmm_source.weights_

            B = 0
            F = 0
            for j in range(K_0):
                B = B + np.nan_to_num(
                    np.dot(
                        np.linalg.pinv(S_0)[j, :, :],
                        (self.X_pca[i].values - mu_0[j, :]).T,
                    )
                    * pi_0[j]
                    * multivariate_normal.pdf(
                        self.X_pca[i].values, mean=mu_0[j, :], cov=S_0[j, :, :]
                    )
                    / self.gaussian_mixture_density(
                        mu_0, S_0, pi_0, self.X_pca[i].values
                    )
                )
            for j in range(K_0):
                A = np.dot(
                    np.linalg.pinv(S_0)[j, :, :], (self.X_pca[i].values - mu_0[j, :]).T
                )
                I_1 = -A + B
                for k in range(K_1):
                    P = (
                        solution[j, k]
                        * multivariate_normal.pdf(
                            self.X_pca[i].values, mean=mu_0[j, :], cov=S_0[j, :, :]
                        )
                        / self.gaussian_mixture_density(
                            mu_0, S_0, pi_0, self.X_pca[i].values
                        ).T
                    )
                    P = np.nan_to_num(P)
                    Tmap = self.get_gaussian_map(
                        mu_0[j, :],
                        mu_1[k, :],
                        S_0[j, :, :],
                        S_1[k, :, :],
                        self.X_pca[i].values,
                    ).T
                    Tmap = Tmap.real
                    I_2 = np.nan_to_num(
                        np.trace(
                            np.linalg.pinv(S_0[j, :, :])
                            @ spl.sqrtm(S_0[j, :, :] @ S_1[k, :, :])
                        )
                    )
                    I_2 = I_2.real
                    F = F + np.sum(np.dot(I_1, Tmap.T)) * P + I_2 * P
            F = F - d
            F_all = np.append(F_all, F)

        if self.verbose:
            print("Applying knn ...")
        knn = kneighbors_graph(
            X=pd.concat(self.X_pca[:-1]).iloc[:, :2].values,
            n_neighbors=n_neighbors,
            mode="distance",
            metric="euclidean",
            **knn_other_params,
        )

        if self.verbose:
            print("Computing kernel ...")
        sim = lil_matrix(knn.shape)

        nonzero = knn.nonzero()
        sig = 10
        sim[nonzero] = np.exp(-np.array(knn[nonzero]) ** 2 / sig**2)
        sim = (sim + sim.T) / 2
        deg = sim.sum(axis=1)
        n = pd.concat(self.X_pca[:-1]).iloc[:, :2].values.shape[0]
        dia = np.diag(
            np.array(deg).reshape(
                n,
            )
        )
        lap = dia - sim
        lap = csc_matrix(np.array(lap))
        waddington_potential, *_ = linalg.lsqr(lap, F_all)

        waddington_potential = zscore(waddington_potential)

        return waddington_potential, F_all

    def plot_waddington_potential(
        self,
        waddington_potential,
        mode="pca",
        gene_name=None,
        save=False,
        save_path=None,
    ):
        """Plot Waddington potential in 3D space.

        Parameters
        ----------
        waddington_potential : np.ndarray
            Waddington potential of each sample.
            This array should be calculated by 'calculate_waddington_potential' method.

        mode : {'pca', 'umap'}, optional
            The space to plot Waddington potential, by default "pca"

        gene_name : str, optional
            Gene name to color the points, by default None
            If None, the points will be colored by Waddington potential.
            If specified, the points will be colored by the expression of the specified gene.

        save : bool, optional
            If True, save the output image, by default False

        save_path : str, optional
            Path to save the output image, by default None
            If None, the image will be saved as './waddington_potential.html'
        """
        
        if save and save_path is None:
            save_path = "./waddington_potential.html"

        X_concated = pd.concat(self.X_pca[:-1] if mode == "pca" else self.X_umap[:-1])
        if gene_name is None:
            color = waddington_potential
        else:
            color = pd.concat(self.X_selected)[: len(waddington_potential)][gene_name]
        plot_data = pd.DataFrame(index=X_concated.index)
        plot_data["x"] = X_concated.iloc[:, 0]
        plot_data["y"] = X_concated.iloc[:, 1]
        plot_data["z"] = waddington_potential
        fig = px.scatter_3d(
            plot_data,
            x="x",
            y="y",
            z="z",
            color=color,
            hover_name=X_concated.index,
            width=1000,
            height=800,
            labels={
                "x": X_concated.columns.values[0],
                "y": X_concated.columns.values[1],
                "z": "Waddington Potential",
            },
        )
        fig.update_traces(marker_size=1)
        if gene_name is None:
            fig.update_layout(title="Waddington potential")
        else:
            fig.update_layout(title=f"Waddington potential, gene = {gene_name}")
        fig.show()

        if save:
            fig.write_html(save_path)

    def plot_waddington_potential_surface(
        self,
        waddington_potential,
        mode="pca",
        save=False,
        save_path=None,
    ):
        """Plot Waddington's landscape in 3D space by using cellmap.

        Parameters
        ----------
        waddington_potential : np.ndarray
            Waddington potential of each sample.
            This array should be calculated by 'calculate_waddington_potential' method
            
        mode : {'pca', 'umap'}, optional
            The space to plot Waddington potential, by default "pca"    

        save : bool, optional
            If True, save the output image, by default False

        save_path : str, optional
            Path to save the output image, by default None
            If None, the image will be saved as './wadding_potential_surface.html'
        """
        
        if save and save_path is None:
            save_path = "./wadding_potential_surface"
        if save_path is not None and save_path.split(".")[-1] == "html":
            save_path = save_path[:-5]

        day_labels = list(
            itertools.chain.from_iterable(
                [
                    [f"{str(self.day_names[i])}"] * len(self.X_pca[i])
                    for i in range(len(self.X_pca) - 1)
                ]
            )
        )
        adata_cellmap = anndata.AnnData(
            pd.concat(self.X_pca[:-1] if mode == "pca" else self.X_umap[:-1]),
            obs=pd.DataFrame(
                {
                    "clusters": day_labels,
                    "n_counts": np.sum(
                        pd.concat(
                            self.X_pca[:-1] if mode == "pca" else self.X_umap[:-1]
                        ),
                        axis=1,
                    ),
                    "potential": waddington_potential,
                },
                index=pd.concat(self.X_pca[:-1]).index,
            ),
            obsm={
                "X_show": pd.concat(
                    self.X_pca[:-1] if mode == "pca" else self.X_umap[:-1]
                )
                .iloc[:, :2]
                .values,
            },
        )

        cellmap.view_3D(
            adata_cellmap,
            basis="show",
            show_shadow=False,
            save=save,
            filename=save_path,
        )

    def bures_wasserstein_distance(self, m_0, m_1, sigma_0, sigma_1):
        sigma_00 = spl.sqrtm(sigma_0)
        sigma_010 = spl.sqrtm(sigma_00 @ sigma_1 @ sigma_00)
        d = np.linalg.norm(m_0 - m_1) ** 2 + np.trace(sigma_0 + sigma_1 - 2 * sigma_010)
        return d

    def egot(
        self,
        pi_0,
        pi_1,
        mu_0,
        mu_1,
        S_0,
        S_1,
        reg=0.01,
        numItermax=int(1e10),
        method="sinkhorn_epsilon_scaling",
        tau=1e8,
        stopThr=1e-9,
        sinkhorn_other_params={},
    ):
        K_0 = mu_0.shape[0]
        K_1 = mu_1.shape[0]
        d = mu_0.shape[1]
        S_0 = S_0.reshape(K_0, d, d)
        S_1 = S_1.reshape(K_1, d, d)
        M = np.zeros((K_0, K_1))
        for k in range(K_0):
            for l in range(K_1):
                M[k, l] = self.bures_wasserstein_distance(
                    mu_0[k, :], mu_1[l, :], S_0[k, :, :], S_1[l, :, :]
                )
        with warnings.catch_warnings():
            warnings.filterwarnings("ignore", category=UserWarning, module="ot")
            solution = ot.sinkhorn(
                pi_0,
                pi_1,
                M / M.max(),
                reg=reg,
                numItermax=numItermax,
                method=method,
                tau=tau,
                stopThr=stopThr,
                **sinkhorn_other_params,
            )
        return solution

    def calculate_solution(
        self,
        gmm_source,
        gmm_target,
        reg=0.01,
        numItermax=int(1e10),
        method="sinkhorn_epsilon_scaling",
        tau=1e8,
        stopThr=1e-9,
        sinkhorn_other_params={},
    ):
        pi_0, pi_1 = gmm_source.weights_, gmm_target.weights_
        mu_0, mu_1 = gmm_source.means_, gmm_target.means_
        S_0, S_1 = gmm_source.covariances_, gmm_target.covariances_

        solution = self.egot(
            pi_0,
            pi_1,
            mu_0,
            mu_1,
            S_0,
            S_1,
            reg,
            numItermax,
            method,
            tau,
            stopThr,
            sinkhorn_other_params,
        )
        return solution

    def calculate_solutions(
        self,
        gmm_models,
        reg=0.01,
        numItermax=int(1e10),
        method="sinkhorn_epsilon_scaling",
        tau=1e8,
        stopThr=1e-9,
        sinkhorn_other_params={},
    ):
        solutions = []
        for i in range(len(gmm_models) - 1):
            solutions.append(
                self.calculate_solution(
                    gmm_models[i],
                    gmm_models[i + 1],
                    reg,
                    numItermax,
                    method,
                    tau,
                    stopThr,
                    sinkhorn_other_params,
                )
            )
        return solutions

    def calculate_normalized_solutions(
        self,
        gmm_models,
        reg=0.01,
        numItermax=int(1e10),
        method="sinkhorn_epsilon_scaling",
        tau=1e8,
        stopThr=1e-9,
        sinkhorn_other_params={},
    ):
        solutions_normalized = []
        for i in range(len(gmm_models) - 1):
            solution = self.calculate_solution(
                gmm_models[i],
                gmm_models[i + 1],
                reg,
                numItermax,
                method,
                tau,
                stopThr,
                sinkhorn_other_params,
            )
            solutions_normalized.append((solution.T / gmm_models[i].weights_).T)
        return solutions_normalized

    def gaussian_mixture_density(self, mu, sigma, alpha, x):
        K = mu.shape[0]
        alpha = alpha.reshape(1, K)
        y = 0
        for j in range(K):
            y += alpha[0, j] * multivariate_normal.pdf(
                x, mean=mu[j, :], cov=sigma[j, :, :]
            )
        return y

    def calculate_mut_st(self, gmm_source, gmm_target, t):
        d = gmm_source.means_.shape[1]
        K_0, K_1 = gmm_source.means_.shape[0], gmm_target.means_.shape[0]

        mu_0, mu_1 = gmm_source.means_, gmm_target.means_
        S_0, S_1 = gmm_source.covariances_, gmm_target.covariances_

        mut = np.zeros((K_0 * K_1, d))
        St = np.zeros((K_0 * K_1, d, d))
        for k in range(K_0):
            for l in range(K_1):
                mut[k * K_1 + l, :] = (1 - t) * mu_0[k, :] + t * mu_1[l, :]
                sigma_1 = spl.sqrtm(S_1[l, :, :])
                B = (
                    sigma_1
                    @ spl.inv(spl.sqrtm(sigma_1 @ S_0[k, :, :] @ sigma_1))
                    @ sigma_1
                )
                St[k * K_1 + l, :, :] = (
                    ((1 - t) * np.eye(d) + t * B)
                    @ S_0[k, :, :]
                    @ ((1 - t) * np.eye(d) + t * B)
                )

        return mut, St

    def generate_cluster_names_with_day(self, cluster_names=None):
        if cluster_names is None:
            cluster_names = []
            if self.gmm_label_converter is None:
                for i in range(len(self.gmm_n_components_list)):
                    cluster_names.append(
                        [f"{j}" for j in range(self.gmm_n_components_list[i])]
                    )
            else:
                cluster_names = self.gmm_label_converter

        cluster_names_with_day = []
        for i in range(len(self.day_names)):
            cluster_names_with_day.append(
                [f"{self.day_names[i]}-{cluster}" for cluster in cluster_names[i]]
            )
        return cluster_names_with_day

    def get_gmm_means(self):
        gmm_means = []
        for gmm_model in self.gmm_models:
            gmm_means.append(gmm_model.means_)
        return gmm_means

    def _get_gmm_mean_gene_values_per_cluster(self, gmm_means, cluster_names=None):
        if cluster_names is None:
            cluster_names = list(range(sum(self.gmm_n_components_list)))

        gmm_mean_gene_values_per_cluster = list(
            itertools.chain.from_iterable(
                self.pca_model.inverse_transform(gmm_means[i])
                for i in range(len(gmm_means))
            )
        )
        gmm_mean_gene_values_per_cluster = pd.DataFrame(
            gmm_mean_gene_values_per_cluster,
            index=cluster_names,
            columns=self.gene_names,
        )
        return gmm_mean_gene_values_per_cluster

    def get_positive_gmm_mean_gene_values_per_cluster(
        self, gmm_means, cluster_names=None, merge_same_clusters=False
    ):
        gmm_mean_gene_values_per_cluster = self._get_gmm_mean_gene_values_per_cluster(
            gmm_means, cluster_names
        )
        if merge_same_clusters:
            gmm_mean_gene_values_per_cluster = gmm_mean_gene_values_per_cluster.groupby(level=0).sum()
        gmm_mean_gene_values_per_cluster = gmm_mean_gene_values_per_cluster.where(
            gmm_mean_gene_values_per_cluster > 0, 0
        )
        return gmm_mean_gene_values_per_cluster

    def replace_gmm_labels(self, converter):
        gmm_labels_modified = []
        for i in range(len(self.gmm_labels)):
            gmm_labels_modified.append(
                np.array([converter[i][label] for label in self.gmm_labels[i]])
            )
        self.gmm_labels_modified = gmm_labels_modified
        self.gmm_label_converter = converter<|MERGE_RESOLUTION|>--- conflicted
+++ resolved
@@ -1012,11 +1012,7 @@
             df_downgenes = pd.concat([df_downgenes, downgenes])
         return df_downgenes
     
-<<<<<<< HEAD
     def _merge_same_clusters(node_info_df):
-=======
-    def _merge_nodes(self, node_info_df):
->>>>>>> 9b38fc09
         xpos = node_info_df["xpos"]
         ypos = node_info_df["ypos"]
         weights = node_info_df["node_weights"]

<<<<<<< HEAD
__version__ = "0.1.7"
=======
__version__ = "0.2.1"
>>>>>>> 03bd24d5
from .scegot import *<|MERGE_RESOLUTION|>--- conflicted
+++ resolved
@@ -1,6 +1,2 @@
-<<<<<<< HEAD
-__version__ = "0.1.7"
-=======
 __version__ = "0.2.1"
->>>>>>> 03bd24d5
 from .scegot import *